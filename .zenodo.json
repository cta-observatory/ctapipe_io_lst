{
<<<<<<< HEAD
    "description": "`ctapipe_io_lst`: ctapipe IO plugin for LST prototype data",
    "license": "BSD-3-Clause",
    "keywords": [
        "gamma-ray astronomy",
        "Imaging Atmospheric Cherenkov Telescope",
        "Large Sized Telescope",
        "IACT",
        "LST",
        "CTA",
        "python"
    ],
    "upload_type": "software",
    "access_right": "open",
    "creators": [
        {
            "name": "Maximilian Nöthe",
            "orcid": "0000-0001-7993-8189",
            "affiliation": "Department of Physics, TU Dortmund University, Otto-Hahn-Str. 4, 44221 Dortmund, Germany"
        },
        {
            "name": "Franca Cassol",
            "orcid": "0000-0002-0372-1992"
        },
        {
            "name": "Thomas Vuillaume",
            "orcid": "0000-0002-5686-2078",
            "affiliation": "Laboratoire d’Annecy de Physique des Particules, Univ. Savoie Mont Blanc, CNRS, LAPP, 74000 Annecy, France"
        },
        {
            "name": "Ruben Lopez Coto",
            "orcid": "0000-0002-3882-9477"
        },
        {
            "name": "Abelardo Moralejo",
            "affiliation": "Institut de Fisica d'Altes Energies (IFAE), The Barcelona Institute of Science and Technology, Campus UAB, 08193 Bellaterra (Barcelona), Spain",
            "orcid": "0000-0002-1344-9080"
        },
        {
            "name": "Daniel Morcuende",
            "orcid": "0000-0001-9400-0922",
            "affiliation": "Universidad Complutense de Madrid and Institute of Particle and Cosmos Physics (IPARCOS), Spain"
        },
        {
            "name": "Jose Enrique Ruiz"
        },
        {
            "name": "Seiya Nozaki",
            "orcid": "0000-0002-6246-2767"
        }
    ]
=======
  "description": "`ctapipe_io_lst`: ctapipe IO plugin for LST prototype data",
  "license": "BSD-3-Clause",
  "keywords": [
    "gamma-ray astronomy",
    "Imaging Atmospheric Cherenkov Telescope",
    "Large Sized Telescope",
    "IACT",
    "LST",
    "CTA",
    "python"
  ],
  "upload_type": "software",
  "access_right": "open",
  "creators": [
    {
      "name": "Maximilian Linhoff",
      "orcid": "0000-0001-7993-8189",
      "affiliation": "Astroparticle Physics, TU Dortmund University, Otto-Hahn-Str. 4a, 44221 Dortmund, Germany"
    },
    {
      "name": "Franca Cassol"
    },
    {
      "name": "Thomas Vuillaume",
      "orcid": "0000-0002-5686-2078",
      "affiliation": "Laboratoire d’Annecy de Physique des Particules, Univ. Savoie Mont Blanc, CNRS, LAPP, 74000 Annecy, France"
    },
    {
      "name": "Ruben Lopez Coto"
    },
    {
      "name": "Abelardo Moralejo",
      "affiliation": "Institut de Fisica d'Altes Energies (IFAE), The Barcelona Institute of Science and Technology, Campus UAB, 08193 Bellaterra (Barcelona), Spain"
    },
    {
      "name": "Daniel Morcuende",
      "orcid": "0000-0001-9400-0922",
      "affiliation": "Universidad Complutense de Madrid and Institute of Particle and Cosmos Physics (IPARCOS), Spain"
    },
    {
      "name": "Jose Enrique Ruiz"
    },
    {
      "name": "Seiya Nozaki"
    }
  ]
>>>>>>> 4ce3571b
}<|MERGE_RESOLUTION|>--- conflicted
+++ resolved
@@ -1,8 +1,7 @@
 {
-<<<<<<< HEAD
-    "description": "`ctapipe_io_lst`: ctapipe IO plugin for LST prototype data",
-    "license": "BSD-3-Clause",
-    "keywords": [
+      "description": "`ctapipe_io_lst`: ctapipe IO plugin for LST prototype data",
+      "license": "BSD-3-Clause",
+      "keywords": [
         "gamma-ray astronomy",
         "Imaging Atmospheric Cherenkov Telescope",
         "Large Sized Telescope",
@@ -10,14 +9,14 @@
         "LST",
         "CTA",
         "python"
-    ],
-    "upload_type": "software",
-    "access_right": "open",
-    "creators": [
+      ],
+      "upload_type": "software",
+      "access_right": "open",
+      "creators": [
         {
-            "name": "Maximilian Nöthe",
-            "orcid": "0000-0001-7993-8189",
-            "affiliation": "Department of Physics, TU Dortmund University, Otto-Hahn-Str. 4, 44221 Dortmund, Germany"
+          "name": "Maximilian Linhoff",
+          "orcid": "0000-0001-7993-8189",
+          "affiliation": "Astroparticle Physics, TU Dortmund University, Otto-Hahn-Str. 4a, 44221 Dortmund, Germany"
         },
         {
             "name": "Franca Cassol",
@@ -50,52 +49,4 @@
             "orcid": "0000-0002-6246-2767"
         }
     ]
-=======
-  "description": "`ctapipe_io_lst`: ctapipe IO plugin for LST prototype data",
-  "license": "BSD-3-Clause",
-  "keywords": [
-    "gamma-ray astronomy",
-    "Imaging Atmospheric Cherenkov Telescope",
-    "Large Sized Telescope",
-    "IACT",
-    "LST",
-    "CTA",
-    "python"
-  ],
-  "upload_type": "software",
-  "access_right": "open",
-  "creators": [
-    {
-      "name": "Maximilian Linhoff",
-      "orcid": "0000-0001-7993-8189",
-      "affiliation": "Astroparticle Physics, TU Dortmund University, Otto-Hahn-Str. 4a, 44221 Dortmund, Germany"
-    },
-    {
-      "name": "Franca Cassol"
-    },
-    {
-      "name": "Thomas Vuillaume",
-      "orcid": "0000-0002-5686-2078",
-      "affiliation": "Laboratoire d’Annecy de Physique des Particules, Univ. Savoie Mont Blanc, CNRS, LAPP, 74000 Annecy, France"
-    },
-    {
-      "name": "Ruben Lopez Coto"
-    },
-    {
-      "name": "Abelardo Moralejo",
-      "affiliation": "Institut de Fisica d'Altes Energies (IFAE), The Barcelona Institute of Science and Technology, Campus UAB, 08193 Bellaterra (Barcelona), Spain"
-    },
-    {
-      "name": "Daniel Morcuende",
-      "orcid": "0000-0001-9400-0922",
-      "affiliation": "Universidad Complutense de Madrid and Institute of Particle and Cosmos Physics (IPARCOS), Spain"
-    },
-    {
-      "name": "Jose Enrique Ruiz"
-    },
-    {
-      "name": "Seiya Nozaki"
-    }
-  ]
->>>>>>> 4ce3571b
 }
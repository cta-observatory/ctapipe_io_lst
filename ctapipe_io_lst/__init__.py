# Licensed under a 3-clause BSD style license - see LICENSE.rst
"""
EventSource for LSTCam protobuf-fits.fz-files.

Needs protozfits v1.4.2 from github.com/cta-sst-1m/protozfitsreader
"""
import numpy as np
import struct
from astropy import units as u
from pkg_resources import resource_filename
import os
from os import listdir
from astropy.time import Time
from datetime import datetime
from ctapipe.core import Provenance
from ctapipe.instrument import (
    TelescopeDescription,
    SubarrayDescription,
    CameraGeometry,
    OpticsDescription,
)

from ctapipe.io import EventSource
from ctapipe.core.traits import Int, Bool
from .containers import LSTDataContainer
from ctapipe.io.containers import PixelStatusContainer

__all__ = ['LSTEventSource']


def load_camera_geometry(version=3):
    ''' Load camera geometry from bundled resources of this repo '''
    f = resource_filename(
        'ctapipe_io_lst', 'resources/LSTCam-{:03d}'.format(version)
    )
    return CameraGeometry.from_table(f)


class LSTEventSource(EventSource):
    """EventSource for LST r0 data."""

    n_gains = Int(
        2,
        help='Number of gains at r0/r1 level'
    ).tag(config=True)

    baseline = Int(
        400,
        help='r0 waveform baseline (default from EvB v3)'
    ).tag(config=True)

    multi_streams = Bool(
        True,
        help='Read in parallel all streams '
    ).tag(config=True)

    def __init__(self, **kwargs):
        """
        Constructor
        Parameters
        ----------
        n_gains = number of gains expected in input file

        baseline = baseline to be subtracted at r1 level (not used for the moment)

        multi_streams = enable the reading of input files from all streams

        config: traitlets.loader.Config
            Configuration specified by config file or cmdline arguments.
            Used to set traitlet values.
            Set to None if no configuration to pass.\
        kwargs: dict
            Additional parameters to be passed.
            NOTE: The file mask of the data to read can be passed with
            the 'input_url' parameter.
        """

        super().__init__(**kwargs)

        if self.multi_streams:
            # test how many streams are there:
            # file name must be [stream name]Run[all the rest]
            # All the files with the same [all the rest] are opened

            path, name = os.path.split(os.path.abspath(self.input_url))
            if 'Run' in name:
                stream, run = name.split('Run', 1)
            else:
                run = name

            ls = listdir(path)
            self.file_list = []

            for file_name in ls:
                if run in file_name:
                    full_name = os.path.join(path,file_name)
                    self.file_list.append(full_name)

        else:
            self.file_list = [self.input_url]

        self.multi_file = MultiFiles(self.file_list)

        self.camera_config = self.multi_file.camera_config
        self.log.info(
            "Read {} input files".format(
                self.multi_file.num_inputs()
            )
        )

    def rewind(self):
        self.multi_file.rewind()

    def subarray(self):
        """
        Obtain the subarray from the EventSource
        Returns
        -------
        ctapipe.instrument.SubarrayDecription
        """

        tel_id = 1

        # optics info from standard optics.fits.gz file
        optics = OpticsDescription.from_name("LST")

        # camera info from LSTCam-[geometry_version].camgeom.fits.gz file
<<<<<<< HEAD

        geometry_version = 3
        camera = CameraGeometry.from_name("LSTCam", geometry_version)
=======
        camera = load_camera_geometry(version=3)
>>>>>>> 1e795de3

        tel_descr = TelescopeDescription(
            name='LST', tel_type='LST', optics=optics, camera=camera
        )

        tels = {tel_id: tel_descr}

        # LSTs telescope position taken from MC from the moment
        tel_pos = {tel_id: [50., 50., 16] * u.m}

        subarray = SubarrayDescription("LST1 subarray")
        subarray.tels = tels
        subarray.positions = tel_pos

        return subarray

    def _generator(self):

        # container for LST data
        self.data = LSTDataContainer()
        self.data.meta['input_url'] = self.input_url
        self.data.meta['max_events'] = self.max_events
        self.data.meta['origin'] = 'LSTCAM'

        # fill LST data from the CameraConfig table
        self.fill_lst_service_container_from_zfile()

        # Instrument information
        for tel_id in self.data.lst.tels_with_data:

            assert (tel_id == 0 or tel_id == 1) # only LST1

            # optics info from standard optics.fits.gz file
            optics = OpticsDescription.from_name("LST")

            # camera info from LSTCam-[geometry_version].camgeom.fits.gz file
            geometry_version = 3
            camera = CameraGeometry.from_name("LSTCam", geometry_version)

            tel_descr = TelescopeDescription(
                name='LST', tel_type='LST', optics=optics, camera=camera
            )

            self.n_camera_pixels = tel_descr.camera.n_pixels
            tels = {tel_id: tel_descr}

            # LSTs telescope position taken from MC from the moment
            tel_pos = {tel_id: [50., 50., 16] * u.m}


        subarray = SubarrayDescription("LST1 subarray")
        subarray.tels = tels
        subarray.positions = tel_pos

        self.data.inst.subarray = subarray

        # initialize general monitoring container
        self.initialize_mon_container()

        # loop on events
        for count, event in enumerate(self.multi_file):

            self.data.count = count

            # fill specific LST event data
            self.fill_lst_event_container_from_zfile(event)

            # fill general monitoring data
            self.fill_mon_container_from_zfile(event)

            # fill general R0 data
            self.fill_r0_container_from_zfile(event)

            yield self.data

    @staticmethod
    def is_compatible(file_path):
        from astropy.io import fits
        try:
            # The file contains two tables:
            #  1: CameraConfig
            #  2: Events
            h = fits.open(file_path)[2].header
            ttypes = [
                h[x] for x in h.keys() if 'TTYPE' in x
            ]
        except OSError:
            # not even a fits file
            return False

        except IndexError:
            # A fits file of a different format
            return False

        is_protobuf_zfits_file = (
            (h['XTENSION'] == 'BINTABLE') and
            (h['EXTNAME'] == 'Events') and
            (h['ZTABLE'] is True) and
            (h['ORIGIN'] == 'CTA') and
            (h['PBFHEAD'] == 'R1.CameraEvent')
        )

        is_lst_file = 'lstcam_counters' in ttypes
        return is_protobuf_zfits_file & is_lst_file

    def fill_lst_service_container_from_zfile(self):
        """
        Fill LSTServiceContainer with specific LST service data data
        (from the CameraConfig table of zfit file)

        """

        self.data.lst.tels_with_data = [self.camera_config.telescope_id, ]
        svc_container = self.data.lst.tel[self.camera_config.telescope_id].svc

        svc_container.telescope_id = self.camera_config.telescope_id
        svc_container.cs_serial = self.camera_config.cs_serial
        svc_container.configuration_id = self.camera_config.configuration_id
        svc_container.date = self.camera_config.date
        svc_container.num_pixels = self.camera_config.num_pixels
        svc_container.num_samples = self.camera_config.num_samples
        svc_container.pixel_ids = self.camera_config.expected_pixels_id
        svc_container.data_model_version = self.camera_config.data_model_version
        svc_container.num_modules = self.camera_config.lstcam.num_modules
        svc_container.module_ids = self.camera_config.lstcam.expected_modules_id
        svc_container.idaq_version = self.camera_config.lstcam.idaq_version
        svc_container.cdhs_version = self.camera_config.lstcam.cdhs_version
        svc_container.algorithms = self.camera_config.lstcam.algorithms
        svc_container.pre_proc_algorithms = self.camera_config.lstcam.pre_proc_algorithms

    def fill_lst_event_container_from_zfile(self, event):
        """
        Fill LSTEventContainer with specific LST service data
        (from the Event table of zfit file)

        """

        event_container = self.data.lst.tel[self.camera_config.telescope_id].evt

        event_container.configuration_id = event.configuration_id
        event_container.event_id = event.event_id
        event_container.tel_event_id = event.tel_event_id
        event_container.pixel_status = event.pixel_status
        event_container.ped_id = event.ped_id
        event_container.module_status = event.lstcam.module_status
        event_container.extdevices_presence = event.lstcam.extdevices_presence

        # if TIB data are there
        if event_container.extdevices_presence & 1:
            # unpack TIB data
            rec_fmt = '=IHIBB'
            unpacked_tib = struct.unpack(rec_fmt, event.lstcam.tib_data)
            event_container.tib_event_counter = unpacked_tib[0]
            event_container.tib_pps_counter = unpacked_tib[1]
            event_container.tib_tenMHz_counter = unpacked_tib[2]
            event_container.tib_stereo_pattern = unpacked_tib[3]
            event_container.tib_masked_trigger = unpacked_tib[4]

        # if UCTS data are there
        if event_container.extdevices_presence & 2:

            if int(self.data.lst.tel[self.camera_config.telescope_id].svc.idaq_version) > 37201:

                # unpack UCTS-CDTS data (new version)
                rec_fmt = '=QIIIIIBBBBI'
                unpacked_cdts = struct.unpack(rec_fmt, event.lstcam.cdts_data)
                event_container.ucts_timestamp = unpacked_cdts[0]
                event_container.ucts_address = unpacked_cdts[1]        # new
                event_container.ucts_event_counter = unpacked_cdts[2]
                event_container.ucts_busy_counter = unpacked_cdts[3]   # new
                event_container.ucts_pps_counter = unpacked_cdts[4]
                event_container.ucts_clock_counter = unpacked_cdts[5]
                event_container.ucts_trigger_type = unpacked_cdts[6]
                event_container.ucts_white_rabbit_status = unpacked_cdts[7]
                event_container.ucts_stereo_pattern = unpacked_cdts[8] # new
                event_container.ucts_num_in_bunch = unpacked_cdts[9]   # new
                event_container.ucts_cdts_version = unpacked_cdts[10]  # new

            else:
                # unpack UCTS-CDTS data (old version)
                rec_fmt = '=IIIQQBBB'
                unpacked_cdts =  struct.unpack(rec_fmt, event.lstcam.cdts_data)
                event_container.ucts_event_counter = unpacked_cdts[0]
                event_container.ucts_pps_counter = unpacked_cdts[1]
                event_container.ucts_clock_counter = unpacked_cdts[2]
                event_container.ucts_timestamp = unpacked_cdts[3]
                event_container.ucts_camera_timestamp = unpacked_cdts[4]
                event_container.ucts_trigger_type = unpacked_cdts[5]
                event_container.ucts_white_rabbit_status = unpacked_cdts[6]

        # if SWAT data are there
        if event_container.extdevices_presence & 4:
            # unpack SWAT data
            rec_fmt = '=QIIBBIBI'
            unpacked_swat = struct.unpack(rec_fmt, event.lstcam.swat_data)
            event_container.swat_timestamp = unpacked_swat[0]
            event_container.swat_counter1 = unpacked_swat[1]
            event_container.swat_counter2 = unpacked_swat[2]
            event_container.swat_event_type = unpacked_swat[3]
            event_container.swat_camera_flag = unpacked_swat[4]
            event_container.swat_camera_event_num = unpacked_swat[5]
            event_container.swat_array_flag = unpacked_swat[6]
            event_container.swat_array_event_num = unpacked_swat[7]

        # unpack Dragon counters
        rec_fmt = '=HIIIQ'
        rec_len = struct.calcsize(rec_fmt)
        rec_unpack = struct.Struct(rec_fmt).unpack_from

        event_container.pps_counter = np.zeros(self.camera_config.lstcam.num_modules)
        event_container.tenMHz_counter = np.zeros(self.camera_config.lstcam.num_modules)
        event_container.event_counter = np.zeros(self.camera_config.lstcam.num_modules)
        event_container.trigger_counter = np.zeros(self.camera_config.lstcam.num_modules)
        event_container.local_clock_counter = np.zeros(self.camera_config.lstcam.num_modules)
        for mod in range(self.camera_config.lstcam.num_modules):

            words=event.lstcam.counters[mod*rec_len:(mod+1)*rec_len]
            unpacked_counter = rec_unpack(words)
            event_container.pps_counter[mod] = unpacked_counter[0]
            event_container.tenMHz_counter[mod] = unpacked_counter[1]
            event_container.event_counter[mod] = unpacked_counter[2]
            event_container.trigger_counter[mod] = unpacked_counter[3]
            event_container.local_clock_counter[mod] = unpacked_counter[4]

        event_container.chips_flags = event.lstcam.chips_flags
        event_container.first_capacitor_id = event.lstcam.first_capacitor_id
        event_container.drs_tag_status = event.lstcam.drs_tag_status
        event_container.drs_tag = event.lstcam.drs_tag

    def fill_r0_camera_container_from_zfile(self, r0_container, event):
        """
        Fill with R0CameraContainer
        """

        # look for correct trigger_time (TAI time in s), first in UCTS and then in TIB
        #if self.data.lst.tel[self.camera_config.telescope_id].evt.ucts_timestamp > 0:
        #    r0_container.trigger_time = self.data.lst.tel[self.camera_config.telescope_id].evt.ucts_timestamp/1e9

        # consider for the moment only TIB time since UCTS seems not correct
        #if self.data.lst.tel[self.camera_config.telescope_id].evt.tib_pps_counter > 0:
        #    r0_container.trigger_time = (
        #        self.data.lst.tel[self.camera_config.telescope_id].svc.date +
        #        self.data.lst.tel[self.camera_config.telescope_id].evt.tib_pps_counter +
        #        self.data.lst.tel[self.camera_config.telescope_id].evt.tib_tenMHz_counter * 10**(-7))
        #else:
        #    r0_container.trigger_time = 0

        #consider for the moment trigger time from central dragon module
        module_rank = np.where(self.data.lst.tel[self.camera_config.telescope_id].svc.module_ids == 132)
        r0_container.trigger_time = (
                    self.data.lst.tel[self.camera_config.telescope_id].svc.date +
                    self.data.lst.tel[self.camera_config.telescope_id].evt.pps_counter[module_rank] +
                    self.data.lst.tel[self.camera_config.telescope_id].evt.tenMHz_counter[module_rank] * 10**(-7))

        # look for correct trigger type first in UCTS and then in TIB
        #if self.data.lst.tel[self.camera_config.telescope_id].evt.ucts_trigger_type > 0:
        #    r0_container.trigger_type = self.data.lst.tel[self.camera_config.telescope_id].evt.ucts_trigger_type

        # consider for the moment only TIB trigger since UCTS seems not correct
        if self.data.lst.tel[self.camera_config.telescope_id].evt.tib_masked_trigger > 0:
            r0_container.trigger_type = self.data.lst.tel[self.camera_config.telescope_id].evt.tib_masked_trigger
        else:
            r0_container.trigger_type = -1

        # verify the number of gains
        if event.waveform.shape[0] != self.camera_config.num_pixels * self.camera_config.num_samples * self.n_gains:
            raise ValueError(f"Number of gains not correct, waveform shape is {event.waveform.shape[0]}"
                             f" instead of "
                             f"{self.camera_config.num_pixels * self.camera_config.num_samples * self.n_gains}")

        reshaped_waveform = np.array(
            event.waveform
        ).reshape(
            self.n_gains,
            self.camera_config.num_pixels,
            self.camera_config.num_samples
        )

        # initialize the waveform container to zero
        r0_container.waveform = np.zeros([self.n_gains, self.n_camera_pixels,
                                          self.camera_config.num_samples])

        # re-order the waveform following the expected_pixels_id values
        # (rank = pixel id)
        r0_container.waveform[:, self.camera_config.expected_pixels_id, :] =\
            reshaped_waveform

    def fill_r0_container_from_zfile(self, event):
        """
        Fill with R0Container

        """
        container = self.data.r0

        container.obs_id = -1
        container.event_id = event.event_id

        container.tels_with_data = [self.camera_config.telescope_id, ]
        r0_camera_container = container.tel[self.camera_config.telescope_id]
        self.fill_r0_camera_container_from_zfile(
            r0_camera_container,
            event
        )

    def initialize_mon_container(self):
        """
        Fill with MonitoringContainer.
        For the moment, initialize only the PixelStatusContainer

        """
        container = self.data.mon
        container.tels_with_data = [self.camera_config.telescope_id, ]
        mon_camera_container = container.tel[self.camera_config.telescope_id]

        # initialize the container
        status_container = PixelStatusContainer()
        status_container.hardware_failing_pixels = np.zeros((self.n_gains, self.n_camera_pixels), dtype=bool)
        status_container.pedestal_failing_pixels = np.zeros((self.n_gains, self.n_camera_pixels), dtype=bool)
        status_container.flatfield_failing_pixels = np.zeros((self.n_gains, self.n_camera_pixels), dtype=bool)

        mon_camera_container.pixel_status = status_container

    def fill_mon_container_from_zfile(self, event):
        """
        Fill with MonitoringContainer.
        For the moment, initialize only the PixelStatusContainer

        """

        status_container = self.data.mon.tel[self.camera_config.telescope_id].pixel_status

        # reorder the array
        pixel_status = np.zeros(self.n_camera_pixels)
        pixel_status[self.camera_config.expected_pixels_id] = event.pixel_status
        status_container.hardware_failing_pixels[:] = pixel_status == 0


class MultiFiles:

    """
    This class open all the files in file_list and read the events following
    the event_id order
    """

    def __init__(self, file_list):

        self._file = {}
        self._events = {}
        self._events_table = {}
        self._camera_config = {}
        self.camera_config = None

        paths = []
        for file_name in file_list:
            paths.append(file_name)
            Provenance().add_input_file(file_name, role='r0.sub.evt')

        # open the files and get the first fits Tables
        from protozfits import File

        for path in paths:

            try:
                self._file[path] = File(path)
                self._events_table[path] = File(path).Events
                self._events[path] = next(self._file[path].Events)

                # verify where the CameraConfig is present
                if 'CameraConfig' in self._file[path].__dict__.keys():
                    self._camera_config[path] = next(self._file[path].CameraConfig)

                # for the moment it takes the first CameraConfig it finds (to be changed)
                    if(self.camera_config is None):
                        self.camera_config = self._camera_config[path]

            except StopIteration:
                pass

        # verify that somewhere the CameraConfing is present
        assert self.camera_config

    def __iter__(self):
        return self

    def __next__(self):
        return self.next_event()

    def next_event(self):
        # check for the minimal event id
        if not self._events:
            raise StopIteration

        min_path = min(
            self._events.items(),
            key=lambda item: item[1].event_id,
        )[0]

        # return the minimal event id
        next_event = self._events[min_path]
        try:
            self._events[min_path] = next(self._file[min_path].Events)
        except StopIteration:
            del self._events[min_path]

        return next_event

    def __len__(self):
        total_length = sum(
            len(table)
            for table in self._events_table.values()
        )
        return total_length

    def rewind(self):
        for name, file in self._file.items():
            file.Events.protobuf_i_fits.rewind()

    def num_inputs(self):
        return len(self._file)<|MERGE_RESOLUTION|>--- conflicted
+++ resolved
@@ -101,6 +101,8 @@
 
         self.multi_file = MultiFiles(self.file_list)
 
+        self.geometry_version=3
+
         self.camera_config = self.multi_file.camera_config
         self.log.info(
             "Read {} input files".format(
@@ -125,13 +127,7 @@
         optics = OpticsDescription.from_name("LST")
 
         # camera info from LSTCam-[geometry_version].camgeom.fits.gz file
-<<<<<<< HEAD
-
-        geometry_version = 3
-        camera = CameraGeometry.from_name("LSTCam", geometry_version)
-=======
-        camera = load_camera_geometry(version=3)
->>>>>>> 1e795de3
+        camera = load_camera_geometry(version=self.geometry_version)
 
         tel_descr = TelescopeDescription(
             name='LST', tel_type='LST', optics=optics, camera=camera
@@ -168,8 +164,7 @@
             optics = OpticsDescription.from_name("LST")
 
             # camera info from LSTCam-[geometry_version].camgeom.fits.gz file
-            geometry_version = 3
-            camera = CameraGeometry.from_name("LSTCam", geometry_version)
+            camera = load_camera_geometry(version=self.geometry_version)
 
             tel_descr = TelescopeDescription(
                 name='LST', tel_type='LST', optics=optics, camera=camera

# Licensed under a 3-clause BSD style license - see LICENSE.rst
"""
EventSource for LSTCam protobuf-fits.fz-files.

Needs protozfits v1.4.2 from github.com/cta-sst-1m/protozfitsreader
"""
import numpy as np
import struct
from astropy import units as u
import glob

from ctapipe.core import Provenance
from ctapipe.instrument import (
    TelescopeDescription,
    SubarrayDescription,
    CameraGeometry,
    OpticsDescription,
)

from ctapipe.io import EventSource

from .containers import LSTDataContainer, PixelStatusContainer


__all__ = ['LSTEventSource']


class LSTEventSource(EventSource):
    """EventSource for LST r0 data."""

    def __init__(self, config=None, tool=None, **kwargs):
        """
        Constructor
        Parameters
        ----------
        config: traitlets.loader.Config
            Configuration specified by config file or cmdline arguments.
            Used to set traitlet values.
            Set to None if no configuration to pass.
        tool: ctapipe.core.Tool
            Tool executable that is calling this component.
            Passes the correct logger to the component.
            Set to None if no Tool to pass.
        kwargs: dict
            Additional parameters to be passed.
            NOTE: The file mask of the data to read can be passed with
            the 'input_url' parameter.
        """

        # EventSource can not handle file wild cards as input_url
        # To overcome this we substitute the input_url with first file matching
        # the specified file mask (copied from  MAGICEventSourceROOT).

        if 'input_url' in kwargs.keys():
            self.file_list = glob.glob(kwargs['input_url'])
            self.file_list.sort()
            kwargs['input_url'] = self.file_list[0]
            super().__init__(config=config, tool=tool, **kwargs)
        else:
            super().__init__(config=config, tool=tool, **kwargs)
            self.file_list = [self.input_url]

        self.multi_file = MultiFiles(self.file_list)

        self.camera_config = self.multi_file.camera_config
        self.log.info(
            "Read {} input files".format(
                self.multi_file.num_inputs()
            )
        )

    def rewind(self):
        self.multi_file.rewind()

    def _generator(self):

        # container for LST data
        self.data = LSTDataContainer()
        self.data.meta['input_url'] = self.input_url
        self.data.meta['max_events'] = self.max_events

        # fill LST data from the CameraConfig table
        self.fill_lst_service_container_from_zfile()

        # Instrument information
        for tel_id in self.data.lst.tels_with_data:

            assert (tel_id == 0 or tel_id == 1) # only LST1 (for the moment id = 0)

            # optics info from standard optics.fits.gz file
            optics = OpticsDescription.from_name("LST")

            # camera info from LSTCam-[geometry_version].camgeom.fits.gz file
            geometry_version = 2
            camera = CameraGeometry.from_name("LSTCam", geometry_version)

<<<<<<< HEAD
            tel_descr = TelescopeDescription("LST","LST",optics, camera)
=======
            tel_descr = TelescopeDescription(
                name='LST', type='LST', optics=optics, camera=camera
            )
>>>>>>> ce91e230

            self.n_camera_pixels = tel_descr.camera.n_pixels
            tels = {tel_id: tel_descr}

            # LSTs telescope position taken from MC from the moment
            tel_pos = {tel_id: [50., 50., 16] * u.m}

        subarray = SubarrayDescription("LST1 subarray")
        subarray.tels = tels
        subarray.positions = tel_pos

        self.data.inst.subarray = subarray

        # loop on events
        for count, event in enumerate(self.multi_file):

            self.data.count = count

            # fill specific LST event data
            self.fill_lst_event_container_from_zfile(event)

            # fill general monitoring data
            self.fill_mon_container_from_zfile(event)

            # fill general R0 data
            self.fill_r0_container_from_zfile(event)

            yield self.data

    @staticmethod
    def is_compatible(file_path):
        from astropy.io import fits
        try:
            # The file contains two tables:
            #  1: CameraConfig
            #  2: Events
            h = fits.open(file_path)[2].header
            ttypes = [
                h[x] for x in h.keys() if 'TTYPE' in x
            ]
        except OSError:
            # not even a fits file
            return False

        except IndexError:
            # A fits file of a different format
            return False

        is_protobuf_zfits_file = (
            (h['XTENSION'] == 'BINTABLE') and
            (h['EXTNAME'] == 'Events') and
            (h['ZTABLE'] is True) and
            (h['ORIGIN'] == 'CTA') and
            (h['PBFHEAD'] == 'R1.CameraEvent')
        )

        is_lst_file = 'lstcam_counters' in ttypes
        return is_protobuf_zfits_file & is_lst_file

    def fill_lst_service_container_from_zfile(self):
        """
        Fill LSTServiceContainer with specific LST service data data
        (from the CameraConfig table of zfit file)

        """

        self.data.lst.tels_with_data = [self.camera_config.telescope_id, ]
        svc_container = self.data.lst.tel[self.camera_config.telescope_id].svc

        svc_container.telescope_id = self.camera_config.telescope_id
        svc_container.cs_serial = self.camera_config.cs_serial
        svc_container.configuration_id = self.camera_config.configuration_id
        svc_container.date = self.camera_config.date
        svc_container.num_pixels = self.camera_config.num_pixels
        svc_container.num_samples = self.camera_config.num_samples
        svc_container.pixel_ids = self.camera_config.expected_pixels_id
        svc_container.data_model_version = self.camera_config.data_model_version

        svc_container.num_modules = self.camera_config.lstcam.num_modules
        svc_container.module_ids = self.camera_config.lstcam.expected_modules_id
        svc_container.idaq_version = self.camera_config.lstcam.idaq_version
        svc_container.cdhs_version = self.camera_config.lstcam.cdhs_version
        svc_container.algorithms = self.camera_config.lstcam.algorithms
        svc_container.pre_proc_algorithms = self.camera_config.lstcam.pre_proc_algorithms

    def fill_lst_event_container_from_zfile(self, event):
        """
        Fill LSTEventContainer with specific LST service data
        (from the Event table of zfit file)

        """

        event_container = self.data.lst.tel[self.camera_config.telescope_id].evt

        event_container.configuration_id = event.configuration_id
        event_container.event_id = event.event_id
        event_container.tel_event_id = event.tel_event_id
        event_container.pixel_status = event.pixel_status
        event_container.ped_id = event.ped_id
        event_container.module_status = event.lstcam.module_status
        event_container.extdevices_presence = event.lstcam.extdevices_presence

        # unpack TIB data
        rec_fmt = '=IHIBB'
        unpacked_tib = struct.unpack(rec_fmt, event.lstcam.tib_data)
        event_container.tib_event_counter = unpacked_tib[0]
        event_container.tib_pps_counter = unpacked_tib[1]
        event_container.tib_tenMHz_counter = unpacked_tib[2]
        event_container.tib_stereo_pattern = unpacked_tib[3]
        event_container.tib_masked_trigger = unpacked_tib[4]
        event_container.swat_data = event.lstcam.swat_data

        # unpack CDTS data
        rec_fmt = '=IIIQQBBB'
        unpacked_cdts =  struct.unpack(rec_fmt, event.lstcam.cdts_data)
        event_container.ucts_event_counter = unpacked_cdts[0]
        event_container.ucts_pps_counter = unpacked_cdts[1]
        event_container.ucts_clock_counter = unpacked_cdts[2]
        event_container.ucts_timestamp = unpacked_cdts[3]
        event_container.ucts_camera_timestamp = unpacked_cdts[4]
        event_container.ucts_trigger_type = unpacked_cdts[5]
        event_container.ucts_white_rabbit_status = unpacked_cdts[6]

        # unpack Dragon counters
        rec_fmt = '=HIIIQ'
        rec_len = struct.calcsize(rec_fmt)
        rec_unpack = struct.Struct(rec_fmt).unpack_from

        event_container.pps_counter = np.zeros(self.camera_config.lstcam.num_modules)
        event_container.tenMHz_counter = np.zeros(self.camera_config.lstcam.num_modules)
        event_container.event_counter = np.zeros(self.camera_config.lstcam.num_modules)
        event_container.trigger_counter = np.zeros(self.camera_config.lstcam.num_modules)
        event_container.local_clock_counter = np.zeros(self.camera_config.lstcam.num_modules)
        for mod in range(self.camera_config.lstcam.num_modules):

            words=event.lstcam.counters[mod*rec_len:(mod+1)*rec_len]
            unpacked_counter = rec_unpack(words)
            event_container.pps_counter[mod] = unpacked_counter[0]
            event_container.tenMHz_counter[mod] = unpacked_counter[1]
            event_container.event_counter[mod] = unpacked_counter[2]
            event_container.trigger_counter[mod] = unpacked_counter[3]
            event_container.local_clock_counter[mod] = unpacked_counter[4]

        event_container.chips_flags = event.lstcam.chips_flags
        event_container.first_capacitor_id = event.lstcam.first_capacitor_id
        event_container.drs_tag_status = event.lstcam.drs_tag_status
        event_container.drs_tag = event.lstcam.drs_tag

    def fill_r0_camera_container_from_zfile(self, r0_container, event):
        """
        Fill with R0CameraContainer

        """

        r0_container.num_samples = self.camera_config.num_samples
        #container.trigger_time = event.trigger_time_s

        # temporary patch to have an event time set
        r0_container.trigger_time = (
            self.data.lst.tel[self.camera_config.telescope_id].evt.tib_pps_counter +
            self.data.lst.tel[self.camera_config.telescope_id].evt.tib_tenMHz_counter * 10**(-7))

        r0_container.trigger_type = event.trigger_type

        # verify the number of gains
        if event.waveform.shape[0] == (self.camera_config.num_pixels *
                                       r0_container.num_samples):
            n_gains = 1
        elif event.waveform.shape[0] == (self.camera_config.num_pixels *
                                         r0_container.num_samples * 2):
            n_gains = 2
        else:
            raise ValueError("Waveform matrix dimension not supported: "
                             "N_chan x N_pix x N_samples= '{}'"
                             .format(event.waveform.shape[0]))

        reshaped_waveform = np.array(
            event.waveform
        ).reshape(
            n_gains,
            self.camera_config.num_pixels,
            r0_container.num_samples
        )

        # initialize the waveform container to zero
        r0_container.waveform = np.zeros([n_gains, self.n_camera_pixels,
                                       r0_container.num_samples])

        # re-order the waveform following the expected_pixels_id values
        # (rank = pixel id)
        r0_container.waveform[:, self.camera_config.expected_pixels_id, :] =\
            reshaped_waveform

    def fill_r0_container_from_zfile(self, event):
        """
        Fill with R0Container

        """
        container = self.data.r0

        container.obs_id = -1
        container.event_id = event.event_id

        container.tels_with_data = [self.camera_config.telescope_id, ]
        r0_camera_container = container.tel[self.camera_config.telescope_id]
        self.fill_r0_camera_container_from_zfile(
            r0_camera_container,
            event
        )

    def fill_mon_container_from_zfile(self, event):
        """
        Fill with MonitoringContainer.
        For the moment, initialize only the PixelStatusContainer

        """
        container = self.data.mon
        container.tels_with_data = [self.camera_config.telescope_id, ]
        mon_camera_container = container.tel[self.camera_config.telescope_id]

        # reorder the array
        pixel_status = np.zeros([self.n_camera_pixels])
        pixel_status[self.camera_config.expected_pixels_id]  = \
            event.pixel_status

        # initalize the container
        status_container = PixelStatusContainer()
        status_container.hardware_mask = pixel_status > 0
        # for the moment initialize to True the other mask (to be probably changed)
        status_container.pedestal_mask  = np.ones([self.n_camera_pixels], dtype=bool)
        status_container.flatfield_mask = np.ones([self.n_camera_pixels], dtype=bool)

        mon_camera_container.pixel_status = status_container


class MultiFiles:

    """
    This class open all the files in file_list and read the events following
    the event_id order
    """

    def __init__(self, file_list):

        self._file = {}
        self._events = {}
        self._events_table = {}
        self._camera_config = {}
        self.camera_config = None

        paths = []
        for file_name in file_list:
            paths.append(file_name)
            Provenance().add_input_file(file_name, role='r0.sub.evt')

        # open the files and get the first fits Tables
        from protozfits import File

        for path in paths:

            try:
                self._file[path] = File(path)
                self._events_table[path] = File(path).Events
                self._events[path] = next(self._file[path].Events)

                # verify where the CameraConfig is present
                if 'CameraConfig' in self._file[path].__dict__.keys():
                    self._camera_config[path] = next(self._file[path].CameraConfig)

                # for the moment it takes the first CameraConfig it finds (to be changed)
                    if(self.camera_config is None):
                        self.camera_config = self._camera_config[path]

            except StopIteration:
                pass

        # verify that somewhere the CameraConfing is present
        assert self.camera_config

    def __iter__(self):
        return self

    def __next__(self):
        return self.next_event()

    def next_event(self):
        # check for the minimal event id
        if not self._events:
            raise StopIteration

        min_path = min(
            self._events.items(),
            key=lambda item: item[1].event_id,
        )[0]

        # return the minimal event id
        next_event = self._events[min_path]
        try:
            self._events[min_path] = next(self._file[min_path].Events)
        except StopIteration:
            del self._events[min_path]

        return next_event

    def __len__(self):
        total_length = sum(
            len(table)
            for table in self._events_table.values()
        )
        return total_length

    def rewind(self):
        for name, file in self._file.items():
            file.Events.protobuf_i_fits.rewind()

    def num_inputs(self):
        return len(self._file)<|MERGE_RESOLUTION|>--- conflicted
+++ resolved
@@ -94,13 +94,10 @@
             geometry_version = 2
             camera = CameraGeometry.from_name("LSTCam", geometry_version)
 
-<<<<<<< HEAD
-            tel_descr = TelescopeDescription("LST","LST",optics, camera)
-=======
             tel_descr = TelescopeDescription(
                 name='LST', type='LST', optics=optics, camera=camera
             )
->>>>>>> ce91e230
+
 
             self.n_camera_pixels = tel_descr.camera.n_pixels
             tels = {tel_id: tel_descr}

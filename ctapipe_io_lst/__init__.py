--- conflicted
+++ resolved
@@ -55,17 +55,11 @@
             self.file_list = glob.glob(kwargs['input_url'])
             self.file_list.sort()
             kwargs['input_url'] = self.file_list[0]
-<<<<<<< HEAD
-            super().__init__(config=config, parent=tool, **kwargs)
         else:
-            super().__init__(config=config, parent=tool, **kwargs)
-=======
-            super().__init__(**kwargs)
-        else:
-            super().__init__(**kwargs)
->>>>>>> b14bd2ff
             self.file_list = [self.input_url]
-
+        
+        super().__init__(**kwargs)
+        
         self.multi_file = MultiFiles(self.file_list)
 
         self.camera_config = self.multi_file.camera_config

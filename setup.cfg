--- conflicted
+++ resolved
@@ -1,12 +1,11 @@
 [metadata]
 name = ctapipe_io_lst
 description = ctapipe plugin for reading LST prototype files
-<<<<<<< HEAD
 long_description = file: README.md
 long_description_content_type = text/markdown; charset=UTF-8; variant=GFM
 author = CTA LST Project
 author_email = maximilian.linhoff@tu-dortmund.de
-license = MIT
+license = BSD 3-clause
 
 project_urls =
     Bug Tracker = https://github.com/cta-observatory/ctapipe_io_lst/issues
@@ -52,13 +51,7 @@
 all = 
     %(tests)s
     %(dev)s
-=======
-long-description = file: README.md
-long-description-content-type = text/markdown; charset=UTF-8; variant=GFM
-author = LST Consortium
-author_email = cassol@cppm.in2p3.fr
-license = BSD 3-clause
->>>>>>> 00bf4194
+
 
 [tool:pytest]
 minversion = 3.0
